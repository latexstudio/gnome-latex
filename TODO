--- conflicted
+++ resolved
@@ -6,25 +6,6 @@
 The Roadmap is less detailed, but have a long-term view.
 The TODO is more detailed, but focus more on the short-term.
 
-<<<<<<< HEAD
-LaTeXila 2.4
-============
-
-- Possibility to compile an unsaved LaTeX file, to test easily some code without
-  the need to save it in a temporary file that we have to delete just after the test,
-  and that we don't delete anyway.
-
-  The unsaved file would simply be saved somewhere in /tmp/.
-
-- Improve completion:
-	- complete placeholders (\ref, \cite, ...)
-	  (take into account all *.tex, *.bib, ... files of the project)
-
-LaTeXila ≥ 2.4
-==============
-
-=======
->>>>>>> b406c738
 - Migrate to GTK+ 3 [in progress]
 	- It's not a high priority, since it's not a big issue for GNOME 3 users,
 	  but it would be nice. The problem is that it involves a lot of work,
