/*
 * This file is part of LaTeXila.
 *
 * Copyright © 2011 Sébastien Wilmet
 *
 * LaTeXila is free software: you can redistribute it and/or modify
 * it under the terms of the GNU General Public License as published by
 * the Free Software Foundation, either version 3 of the License, or
 * (at your option) any later version.
 *
 * LaTeXila is distributed in the hope that it will be useful,
 * but WITHOUT ANY WARRANTY; without even the implied warranty of
 * MERCHANTABILITY or FITNESS FOR A PARTICULAR PURPOSE.  See the
 * GNU General Public License for more details.
 *
 * You should have received a copy of the GNU General Public License
 * along with LaTeXila.  If not, see <http://www.gnu.org/licenses/>.
 */

using Gtk;

public enum StructType
{
    // First part: must be exactly the same as the first part of LowLevelType
    // (in DocumentStructure).
    PART,
    CHAPTER,
    SECTION,
    SUBSECTION,
    SUBSUBSECTION,
    PARAGRAPH,
    SUBPARAGRAPH,
    LABEL,
    INCLUDE,
    IMAGE,
    TODO,
    FIXME,
    NB_COMMON_TYPES,

    // Second part: "high-level" only
    TABLE,
    FIGURE,
    NB_TYPES
}

public enum StructAction
{
    CUT,
    COPY,
    DELETE,
    SELECT,
    COMMENT,
    SHIFT_LEFT,
    SHIFT_RIGHT,
    NB_ACTIONS
}

public class Structure : Grid
{
    private unowned MainWindow _main_window;
    private Gtk.Menu _popup_menu;
    private Gtk.Action _action_all_menu;
    private Gtk.Action _action_cut;
    private Gtk.Action _action_copy;
    private Gtk.Action _action_delete;
    private Gtk.Action _action_select;
    private Gtk.Action _action_comment;
    private Gtk.Action _action_shift_left;
    private Gtk.Action _action_shift_right;

    private ToggleButton[] _simple_list_buttons = {};
    private VPaned _vpaned;

    private TreeView _tree_view;
    private DocumentStructure _document_structure = null;
    private StructureModel? _model = null;

    private TreeView _list_view;
    private Widget _list_view_sw;
    private ListStore _list_store;
    // A simple list can contain several types (e.g. TODOs and FIXMEs), but it's easier
    // to store only one type. See get_simple_list_types().
    private StructType _current_list_type;
    private bool _list_is_hidden = true;

    private bool _first_select = true;

    private static string[] _icons = null;
    private static string[] _names = null;
    private static string[] _action_names = null;

    public Structure (MainWindow main_window, UIManager ui_manager)
    {
        orientation = Orientation.VERTICAL;
        row_spacing = 3;
        _main_window = main_window;

        _popup_menu = ui_manager.get_widget ("/StructurePopup") as Gtk.Menu;
        _action_all_menu = ui_manager.get_action ("/MainMenu/Structure");
        _action_cut = ui_manager.get_action ("/StructurePopup/StructureCut");
        _action_copy = ui_manager.get_action ("/StructurePopup/StructureCopy");
        _action_delete = ui_manager.get_action ("/StructurePopup/StructureDelete");
        _action_select = ui_manager.get_action ("/StructurePopup/StructureSelect");
        _action_comment = ui_manager.get_action ("/StructurePopup/StructureComment");
        _action_shift_left = ui_manager.get_action ("/StructurePopup/StructureShiftLeft");
        _action_shift_right =
            ui_manager.get_action ("/StructurePopup/StructureShiftRight");

        init_toolbar ();
        init_vpaned ();
        init_list_view ();
        init_tree_view ();
        show_all ();
        _list_view_sw.hide ();

        show.connect (connect_parsing);
        hide.connect (() =>
        {
            disconnect_parsing ();
            _action_all_menu.set_sensitive (false);
        });
    }

    private void init_toolbar ()
    {
        Grid grid = new Grid ();
        grid.set_orientation (Orientation.HORIZONTAL);
        add (grid);

        // refresh button
        Button refresh_button = Utils.get_toolbar_button (Stock.REFRESH);
        refresh_button.tooltip_text = _("Refresh");
        grid.add (refresh_button);

        refresh_button.clicked.connect (() =>
        {
            show_document (_main_window.active_document, true);
        });

        // separator
        SeparatorToolItem sep = new SeparatorToolItem ();
        grid.add (sep);

        // expand all button
        Button expand_button = Utils.get_toolbar_button (Stock.ZOOM_IN);
        expand_button.tooltip_text = _("Expand All");
        grid.add (expand_button);

        expand_button.clicked.connect (() => _tree_view.expand_all ());

        // collapse all button
        Button collapse_button = Utils.get_toolbar_button (Stock.ZOOM_OUT);
        collapse_button.tooltip_text = _("Collapse All");
        grid.add (collapse_button);

        collapse_button.clicked.connect (() => _tree_view.collapse_all ());

        // separator
        sep = new SeparatorToolItem ();
        grid.add (sep);

        // simple list buttons
        ToggleButton toggle_button = create_simple_list_button (StructType.LABEL,
            _("Show labels"));
        grid.add (toggle_button);

        toggle_button = create_simple_list_button (StructType.INCLUDE,
            _("Show files included"));
        grid.add (toggle_button);

        toggle_button = create_simple_list_button (StructType.TABLE,
            _("Show tables"));
        grid.add (toggle_button);

<<<<<<< HEAD
        toggle_button = create_simple_list_button (
            { StructType.FIGURE, StructType.IMAGE }, _("Show figures and images"));
        grid.add (toggle_button);
=======
        toggle_button = create_simple_list_button (StructType.FIGURE,
            _("Show figures and images"));
        hbox.pack_start (toggle_button);
>>>>>>> f1d54047

        toggle_button = create_simple_list_button (StructType.TODO,
            _("Show TODOs and FIXMEs"));
        grid.add (toggle_button);
    }

    // Only one button can be activated at the same time.
    // If no button is selected, the simple list is hidden.
    // If a button is selected, the simple list contains only items specified by 'types'.
    private ToggleButton? create_simple_list_button (StructType type, string tooltip)
    {
        ToggleButton button = Utils.get_toolbar_toggle_button (get_icon_from_type (type));
        button.tooltip_text = tooltip;

        _simple_list_buttons += button;

        button.clicked.connect (() =>
        {
            if (! button.get_active ())
            {
                if (! _list_is_hidden && type == _current_list_type)
                {
                    _list_is_hidden = true;
                    _list_view_sw.hide ();
                }
                return;
            }

            _current_list_type = type;
            _list_is_hidden = false;
            _list_view_sw.show_all ();
            populate_simple_list ();

            // deselect the other buttons
            foreach (ToggleButton simple_list_button in _simple_list_buttons)
            {
                if (simple_list_button == button)
                    continue;

                simple_list_button.set_active (false);
            }
        });

        return button;
    }

    private void populate_simple_list ()
    {
        _list_store.clear ();

        if (_model == null || _list_is_hidden)
            return;

        _model.populate_list (_list_store, _current_list_type);

        /* select an item if needed */

        TreeSelection tree_select = _tree_view.get_selection ();
        List<TreePath> selected_rows = tree_select.get_selected_rows (null);

        if (selected_rows.length () != 1)
            return;

        TreePath tree_path = selected_rows.nth_data (0);
        TreeIter tree_iter;
        if (! _model.get_iter (out tree_iter, tree_path))
            return_if_reached ();

        select_simple_list_item (tree_iter);
    }

    private void init_vpaned ()
    {
        _vpaned = new VPaned ();
        _vpaned.expand = true;
        add (_vpaned);

        GLib.Settings settings = new GLib.Settings ("org.gnome.latexila.state.window");
        _vpaned.set_position (settings.get_int ("structure-paned-position"));
    }

    public void save_state ()
    {
        GLib.Settings settings = new GLib.Settings ("org.gnome.latexila.state.window");
        settings.set_int ("structure-paned-position", _vpaned.get_position ());
    }

    private void init_list_view ()
    {
        _list_view = get_new_tree_view (StructListColumn.PIXBUF, StructListColumn.TEXT,
            StructListColumn.TOOLTIP);

        _list_store = new ListStore (StructListColumn.N_COLUMNS,
            typeof (string),    // pixbuf
            typeof (string),    // text
            typeof (string)     // tooltip
        );

        _list_view.set_model (_list_store);

        // selection
        TreeSelection list_select = _list_view.get_selection ();
        list_select.set_select_function ((select, model, path, path_currently_selected) =>
        {
            // always allow deselect
            if (path_currently_selected)
                return true;

            return select_list_row (path);
        });

        // double-click
        _list_view.row_activated.connect ((path) => select_list_row (path));

        // with a scrollbar
        _list_view_sw = Utils.add_scrollbar (_list_view);
        _vpaned.add1 (_list_view_sw);
    }

    private void init_tree_view ()
    {
        _tree_view = get_new_tree_view (StructColumn.PIXBUF, StructColumn.TEXT,
            StructColumn.TOOLTIP);

        _tree_view.enable_tree_lines = true;

        // selection
        TreeSelection tree_select = _tree_view.get_selection ();
        tree_select.set_select_function ((select, model, path, path_currently_selected) =>
        {
            // always allow deselect
            if (path_currently_selected)
                return true;

            return select_tree_row (path);
        });

        // double-click
        _tree_view.row_activated.connect ((path) => select_tree_row (path));

        // right click
        _popup_menu.attach_to_widget (_tree_view, null);

        _tree_view.button_press_event.connect ((event) =>
        {
            // right click
            if (event.button == 3 && event.type == Gdk.EventType.BUTTON_PRESS)
                show_popup_menu (event);

            // propagate the event further so the row is also selected
            return false;
        });

        _tree_view.popup_menu.connect (() =>
        {
            show_popup_menu (null);
            return true;
        });

        // with a scrollbar
        Widget sw = Utils.add_scrollbar (_tree_view);
        _vpaned.add2 (sw);
    }

    private TreeView get_new_tree_view (int pixbuf_col, int text_col, int tooltip_col)
    {
        TreeView tree_view = new TreeView ();
        tree_view.headers_visible = false;

        TreeViewColumn column = new TreeViewColumn ();
        tree_view.append_column (column);

        // icon
        CellRendererPixbuf pixbuf_renderer = new CellRendererPixbuf ();
        column.pack_start (pixbuf_renderer, false);
        column.set_attributes (pixbuf_renderer, "stock-id", pixbuf_col, null);

        // name
        CellRendererText text_renderer = new CellRendererText ();
        column.pack_start (text_renderer, true);
        column.set_attributes (text_renderer, "text", text_col, null);

        // tooltip
        tree_view.set_tooltip_column (tooltip_col);

        // selection
        TreeSelection select = tree_view.get_selection ();
        select.set_mode (SelectionMode.SINGLE);

        return tree_view;
    }

    private bool select_list_row (TreePath list_path)
    {
        if (! _first_select)
        {
            _first_select = true;
            return true;
        }

        return_val_if_fail (_model != null, false);

        /* select the corresponding item in the tree */
        TreeSelection tree_select = _tree_view.get_selection ();
        tree_select.unselect_all ();

        int row_num = list_path.get_indices ()[0];

        TreePath? tree_path =
            _model.get_tree_path_from_list_num (_current_list_type, row_num);

        return_val_if_fail (tree_path != null, false);

        _tree_view.expand_to_path (tree_path);

        _first_select = false;
        tree_select.select_path (tree_path);

        _tree_view.scroll_to_cell (tree_path, null, true, (float) 0.5, 0);

        // the row is selected
        return true;
    }

    private bool select_tree_row (TreePath tree_path)
    {
        // Reset _first_select and keep a copy, so if an error occurs, it's ok for the
        // next select.
        bool first_select = _first_select;
        _first_select = true;

        TreeIter tree_iter;
        if (! _model.get_iter (out tree_iter, tree_path))
            return_val_if_reached (false);

        TextMark mark;
        StructType type;
        _model.get (tree_iter,
            StructColumn.START_MARK, out mark,
            StructColumn.TYPE, out type,
            -1);

        /* go to the location in the document */
        TextBuffer doc = mark.get_buffer ();
        return_val_if_fail (doc == _main_window.active_document, false);

        // place the cursor so the line is highlighted (by default)
        TextIter text_iter;
        doc.get_iter_at_mark (out text_iter, mark);
        doc.place_cursor (text_iter);

        // scroll to cursor, line at the top (no horizontal scroll)
        _main_window.active_view.scroll_to_mark (doc.get_insert (), 0, true, 1, 0);

        /* select the corresponding item in the simple list */
        set_actions_sensitivity (type);

        if (! first_select)
            return true;

        select_simple_list_item (tree_iter);

        // the row is selected
        return true;
    }

    // tree_iter is a TreeIter from the tree (not the simple list) and points to the
    // corresponding item.
    private void select_simple_list_item (TreeIter tree_iter)
    {
        if (_list_is_hidden)
            return;

        TreeSelection list_select = _list_view.get_selection ();
        list_select.unselect_all ();

        StructType type;
        _model.get (tree_iter, StructColumn.TYPE, out type, -1);

        Gee.ArrayList<StructType> current_list_types =
            get_simple_list_types (_current_list_type);

        if (! current_list_types.contains (type))
            return;

        int row_num = _model.get_list_num_from_tree_iter (tree_iter);

        if (row_num == -1)
            return;

        TreePath list_path = new TreePath.from_indices (row_num, -1);

        _first_select = false;
        list_select.select_path (list_path);

        _list_view.scroll_to_cell (list_path, null, false, 0, 0);
    }

    // A simple list can contain several different item types.
    // For example, the list of TODOs and FIXMEs.
    private Gee.ArrayList<StructType> get_simple_list_types (StructType type)
    {
        return_val_if_fail (! is_section (type), null);

        Gee.ArrayList<StructType> types = new Gee.ArrayList<StructType> ();

        switch (type)
        {
            case StructType.FIGURE:
            case StructType.IMAGE:
                types.add (StructType.FIGURE);
                types.add (StructType.IMAGE);
                break;

            case StructType.TODO:
            case StructType.FIXME:
                types.add (StructType.TODO);
                types.add (StructType.FIXME);
                break;

            default:
                types.add (type);
                break;
        }

        return types;
    }

    private void show_active_document ()
    {
        show_document (_main_window.active_document);
    }

    private void show_document (Document? doc, bool force_parse = false)
    {
        set_model (null);
        _tree_view.columns_autosize ();

        if (_document_structure != null)
            _document_structure.notify["parsing-done"].disconnect (on_parsing_done);

        if (doc == null)
        {
            _document_structure = null;
            return;
        }

        _document_structure = doc.get_structure ();

        if (force_parse)
            _document_structure.parse ();

        if (_document_structure.parsing_done)
            on_parsing_done ();
        else
            _document_structure.notify["parsing-done"].connect (on_parsing_done);
    }

    private void on_parsing_done ()
    {
        return_if_fail (_document_structure != null);

        if (_document_structure.parsing_done)
            set_model (_document_structure.get_model ());
    }

    private void set_model (StructureModel? model)
    {
        if (model != null)
            model.emit_signals = true;

        _model = model;
        _tree_view.set_model (model);

        // expand all can be slow with big documents
        if (model != null && model.get_nb_items () <= 2000)
            _tree_view.expand_all ();

        populate_simple_list ();
    }

    public void connect_parsing ()
    {
        _main_window.notify["active-document"].connect (show_active_document);
        show_active_document ();
    }

    public void disconnect_parsing ()
    {
        _main_window.notify["active-document"].disconnect (show_active_document);
    }

    // Here it's the general meaning of "section" (part -> subparagraph).
    // A label for example is not a section.
    public static bool is_section (StructType type)
    {
        return type <= StructType.SUBPARAGRAPH;
    }


    /*************************************************************************/
    // Right-click: actions

    private void show_popup_menu (Gdk.EventButton? event)
    {
        if (event != null)
            _popup_menu.popup (null, null, null, event.button, event.time);
        else
            _popup_menu.popup (null, null, null, 0, get_current_event_time ());
    }

    private void set_actions_sensitivity (StructType type)
    {
        _action_all_menu.sensitive = true;

        _action_cut.sensitive = true;
        _action_copy.sensitive = true;
        _action_delete.sensitive = true;
        _action_select.sensitive = true;
        _action_comment.sensitive = true;

        _action_shift_left.sensitive =
            StructType.PART < type && type <= StructType.SUBPARAGRAPH;

        _action_shift_right.sensitive = type < StructType.SUBPARAGRAPH;
    }

    public void do_action (StructAction action_type)
    {
        TreeIter selected_iter;
        int selected_row = Utils.get_selected_row (_tree_view, out selected_iter);

        return_if_fail (selected_row != -1);

        bool refresh_simple_list = false;

        try
        {
            _document_structure.do_action (action_type, selected_iter,
                out refresh_simple_list);
        }
        catch (StructError e)
        {
            MessageDialog dialog = new MessageDialog (_main_window,
                DialogFlags.DESTROY_WITH_PARENT,
                MessageType.ERROR,
                ButtonsType.OK,
                _("Structure action error: %s"),
                get_action_name (action_type));

            if (e is StructError.DATA_OUTDATED)
                dialog.secondary_text =
                    _("The structure data seems outdated. Please refresh the structure.");
            else
                dialog.secondary_text = e.message;

            dialog.run ();
            dialog.destroy ();
            return;
        }

        // refresh the simple list if needed
        if (refresh_simple_list)
            populate_simple_list ();
    }

    private static string get_action_name (StructAction action_type)
    {
        if (_action_names == null)
        {
            _action_names = new string[StructAction.NB_ACTIONS];
            // Translators: it's a verb
            _action_names[StructAction.CUT]         = _("cut");
            // Translators: it's a verb
            _action_names[StructAction.COPY]        = _("copy");
            _action_names[StructAction.DELETE]      = _("delete");
            _action_names[StructAction.SELECT]      = _("select");
            // Translators: it's a verb
            _action_names[StructAction.COMMENT]     = _("comment");
            // Translators: it's a verb
            _action_names[StructAction.SHIFT_LEFT]  = _("shift left");
            // Translators: it's a verb
            _action_names[StructAction.SHIFT_RIGHT] = _("shift right");
        }

        return _action_names[action_type];
    }

    public static string get_icon_from_type (StructType type)
    {
        if (_icons == null)
        {
            _icons = new string[StructType.NB_TYPES];
            _icons[StructType.PART]         = "tree_part";
            _icons[StructType.CHAPTER]      = "tree_chapter";
            _icons[StructType.SECTION]      = "tree_section";
            _icons[StructType.SUBSECTION]   = "tree_subsection";
            _icons[StructType.SUBSUBSECTION] = "tree_subsubsection";
            _icons[StructType.PARAGRAPH]    = "tree_paragraph";
            _icons[StructType.SUBPARAGRAPH] = "tree_paragraph";
            _icons[StructType.LABEL]        = "tree_label";
            _icons[StructType.TODO]         = "tree_todo";
            _icons[StructType.FIXME]        = "tree_todo";
            _icons[StructType.TABLE]        = "table";
            _icons[StructType.FIGURE]       = "image";
            _icons[StructType.IMAGE]        = "image";
            _icons[StructType.INCLUDE]      = Stock.FILE;
        }

        return _icons[type];
    }

    public static string get_type_name (StructType type)
    {
        if (_names == null)
        {
            _names = new string[StructType.NB_TYPES];
            _names[StructType.PART]         = _("Part");
            _names[StructType.CHAPTER]      = _("Chapter");
            _names[StructType.SECTION]      = _("Section");
            _names[StructType.SUBSECTION]   = _("Sub-section");
            _names[StructType.SUBSUBSECTION] = _("Sub-sub-section");
            _names[StructType.PARAGRAPH]    = _("Paragraph");
            _names[StructType.SUBPARAGRAPH] = _("Sub-paragraph");
            _names[StructType.LABEL]        = _("Label");
            _names[StructType.TODO]         = "TODO";
            _names[StructType.FIXME]        = "FIXME";
            _names[StructType.TABLE]        = _("Table");
            // Translators: "Figure" here means a diagram (\begin{figure}...\end{figure})
            _names[StructType.FIGURE]       = _("Figure");
            _names[StructType.IMAGE]        = _("Image");
            _names[StructType.INCLUDE]      = _("File included");
        }

        return _names[type];
    }
}<|MERGE_RESOLUTION|>--- conflicted
+++ resolved
@@ -172,15 +172,9 @@
             _("Show tables"));
         grid.add (toggle_button);
 
-<<<<<<< HEAD
-        toggle_button = create_simple_list_button (
-            { StructType.FIGURE, StructType.IMAGE }, _("Show figures and images"));
-        grid.add (toggle_button);
-=======
         toggle_button = create_simple_list_button (StructType.FIGURE,
             _("Show figures and images"));
-        hbox.pack_start (toggle_button);
->>>>>>> f1d54047
+        grid.add (toggle_button);
 
         toggle_button = create_simple_list_button (StructType.TODO,
             _("Show TODOs and FIXMEs"));
